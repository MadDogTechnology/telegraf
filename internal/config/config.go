--- conflicted
+++ resolved
@@ -1784,21 +1784,14 @@
 		}
 	}
 
-<<<<<<< HEAD
+
 	// For RGA Parser
 	if node, ok := tbl.Fields["rga_agent_ids"]; ok {
-=======
-	if node, ok := tbl.Fields["form_urlencoded_tag_keys"]; ok {
->>>>>>> f800d91d
 		if kv, ok := node.(*ast.KeyValue); ok {
 			if ary, ok := kv.Value.(*ast.Array); ok {
 				for _, elem := range ary.Value {
 					if str, ok := elem.(*ast.String); ok {
-<<<<<<< HEAD
 						c.RGAAgentIds = append(c.RGAAgentIds, str.Value)
-=======
-						c.FormUrlencodedTagKeys = append(c.FormUrlencodedTagKeys, str.Value)
->>>>>>> f800d91d
 					}
 				}
 			}
@@ -1846,11 +1839,8 @@
 	delete(tbl.Fields, "csv_timestamp_column")
 	delete(tbl.Fields, "csv_timestamp_format")
 	delete(tbl.Fields, "csv_trim_space")
-<<<<<<< HEAD
 	delete(tbl.Fields, "rga_agent_ids")
-=======
-	delete(tbl.Fields, "form_urlencoded_tag_keys")
->>>>>>> f800d91d
+
 
 	return c, nil
 }
