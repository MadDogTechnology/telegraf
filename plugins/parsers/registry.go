package parsers

import (
	"fmt"
	"github.com/influxdata/telegraf/plugins/parsers/rga"
	"time"

	"github.com/influxdata/telegraf"
	"github.com/influxdata/telegraf/plugins/parsers/collectd"
	"github.com/influxdata/telegraf/plugins/parsers/csv"
	"github.com/influxdata/telegraf/plugins/parsers/dropwizard"
	"github.com/influxdata/telegraf/plugins/parsers/form_urlencoded"
	"github.com/influxdata/telegraf/plugins/parsers/graphite"
	"github.com/influxdata/telegraf/plugins/parsers/grok"
	"github.com/influxdata/telegraf/plugins/parsers/influx"
	"github.com/influxdata/telegraf/plugins/parsers/json"
	"github.com/influxdata/telegraf/plugins/parsers/logfmt"
	"github.com/influxdata/telegraf/plugins/parsers/nagios"
	"github.com/influxdata/telegraf/plugins/parsers/value"
	"github.com/influxdata/telegraf/plugins/parsers/wavefront"
)

type ParserFunc func() (Parser, error)

// ParserInput is an interface for input plugins that are able to parse
// arbitrary data formats.
type ParserInput interface {
	// SetParser sets the parser function for the interface
	SetParser(parser Parser)
}

// ParserFuncInput is an interface for input plugins that are able to parse
// arbitrary data formats.
type ParserFuncInput interface {
	// GetParser returns a new parser.
	SetParserFunc(fn ParserFunc)
}

// Parser is an interface defining functions that a parser plugin must satisfy.
type Parser interface {
	// Parse takes a byte buffer separated by newlines
	// ie, `cpu.usage.idle 90\ncpu.usage.busy 10`
	// and parses it into telegraf metrics
	//
	// Must be thread-safe.
	Parse(buf []byte) ([]telegraf.Metric, error)

	// ParseLine takes a single string metric
	// ie, "cpu.usage.idle 90"
	// and parses it into a telegraf metric.
	//
	// Must be thread-safe.
	ParseLine(line string) (telegraf.Metric, error)

	// SetDefaultTags tells the parser to add all of the given tags
	// to each parsed metric.
	// NOTE: do _not_ modify the map after you've passed it here!!
	SetDefaultTags(tags map[string]string)
}

// Config is a struct that covers the data types needed for all parser types,
// and can be used to instantiate _any_ of the parsers.
type Config struct {
	// Dataformat can be one of: json, influx, graphite, value, nagios
	DataFormat string `toml:"data_format"`

	// Separator only applied to Graphite data.
	Separator string `toml:"separator"`
	// Templates only apply to Graphite data.
	Templates []string `toml:"templates"`

	// TagKeys only apply to JSON data
	TagKeys []string `toml:"tag_keys"`
	// Array of glob pattern strings keys that should be added as string fields.
	JSONStringFields []string `toml:"json_string_fields"`

	JSONNameKey string `toml:"json_name_key"`
	// MetricName applies to JSON & value. This will be the name of the measurement.
	MetricName string `toml:"metric_name"`

	// holds a gjson path for json parser
	JSONQuery string `toml:"json_query"`

	// key of time
	JSONTimeKey string `toml:"json_time_key"`

	// time format
	JSONTimeFormat string `toml:"json_time_format"`

	// default timezone
	JSONTimezone string `toml:"json_timezone"`

	// Whether to continue if a JSON object can't be coerced
	JSONStrict bool `toml:"json_strict"`

	// Authentication file for collectd
	CollectdAuthFile string `toml:"collectd_auth_file"`
	// One of none (default), sign, or encrypt
	CollectdSecurityLevel string `toml:"collectd_security_level"`
	// Dataset specification for collectd
	CollectdTypesDB []string `toml:"collectd_types_db"`

	// whether to split or join multivalue metrics
	CollectdSplit string `toml:"collectd_split"`

	// DataType only applies to value, this will be the type to parse value to
	DataType string `toml:"data_type"`

	// DefaultTags are the default tags that will be added to all parsed metrics.
	DefaultTags map[string]string `toml:"default_tags"`

	// an optional json path containing the metric registry object
	// if left empty, the whole json object is parsed as a metric registry
	DropwizardMetricRegistryPath string `toml:"dropwizard_metric_registry_path"`
	// an optional json path containing the default time of the metrics
	// if left empty, the processing time is used
	DropwizardTimePath string `toml:"dropwizard_time_path"`
	// time format to use for parsing the time field
	// defaults to time.RFC3339
	DropwizardTimeFormat string `toml:"dropwizard_time_format"`
	// an optional json path pointing to a json object with tag key/value pairs
	// takes precedence over DropwizardTagPathsMap
	DropwizardTagsPath string `toml:"dropwizard_tags_path"`
	// an optional map containing tag names as keys and json paths to retrieve the tag values from as values
	// used if TagsPath is empty or doesn't return any tags
	DropwizardTagPathsMap map[string]string `toml:"dropwizard_tag_paths_map"`

	//grok patterns
	GrokPatterns           []string `toml:"grok_patterns"`
	GrokNamedPatterns      []string `toml:"grok_named_patterns"`
	GrokCustomPatterns     string   `toml:"grok_custom_patterns"`
	GrokCustomPatternFiles []string `toml:"grok_custom_pattern_files"`
	GrokTimezone           string   `toml:"grok_timezone"`
	GrokUniqueTimestamp    string   `toml:"grok_unique_timestamp"`

	//csv configuration
	CSVColumnNames       []string `toml:"csv_column_names"`
	CSVColumnTypes       []string `toml:"csv_column_types"`
	CSVComment           string   `toml:"csv_comment"`
	CSVDelimiter         string   `toml:"csv_delimiter"`
	CSVHeaderRowCount    int      `toml:"csv_header_row_count"`
	CSVMeasurementColumn string   `toml:"csv_measurement_column"`
	CSVSkipColumns       int      `toml:"csv_skip_columns"`
	CSVSkipRows          int      `toml:"csv_skip_rows"`
	CSVTagColumns        []string `toml:"csv_tag_columns"`
	CSVTimestampColumn   string   `toml:"csv_timestamp_column"`
	CSVTimestampFormat   string   `toml:"csv_timestamp_format"`
	CSVTrimSpace         bool     `toml:"csv_trim_space"`

<<<<<<< HEAD
	//rga configurations
	RGAAgentIds			[]string	`roml:"rga_agent_ids"`
=======
	// FormData configuration
	FormUrlencodedTagKeys []string `toml:"form_urlencoded_tag_keys"`
>>>>>>> f800d91d
}

// NewParser returns a Parser interface based on the given config.
func NewParser(config *Config) (Parser, error) {
	var err error
	var parser Parser
	switch config.DataFormat {
	case "json":
		parser, err = json.New(
			&json.Config{
				MetricName:   config.MetricName,
				TagKeys:      config.TagKeys,
				NameKey:      config.JSONNameKey,
				StringFields: config.JSONStringFields,
				Query:        config.JSONQuery,
				TimeKey:      config.JSONTimeKey,
				TimeFormat:   config.JSONTimeFormat,
				Timezone:     config.JSONTimezone,
				DefaultTags:  config.DefaultTags,
				Strict:       config.JSONStrict,
			},
		)
	case "value":
		parser, err = NewValueParser(config.MetricName,
			config.DataType, config.DefaultTags)
	case "influx":
		parser, err = NewInfluxParser()
	case "nagios":
		parser, err = NewNagiosParser()
	case "graphite":
		parser, err = NewGraphiteParser(config.Separator,
			config.Templates, config.DefaultTags)
	case "collectd":
		parser, err = NewCollectdParser(config.CollectdAuthFile,
			config.CollectdSecurityLevel, config.CollectdTypesDB, config.CollectdSplit)
	case "dropwizard":
		parser, err = NewDropwizardParser(
			config.DropwizardMetricRegistryPath,
			config.DropwizardTimePath,
			config.DropwizardTimeFormat,
			config.DropwizardTagsPath,
			config.DropwizardTagPathsMap,
			config.DefaultTags,
			config.Separator,
			config.Templates)
	case "wavefront":
		parser, err = NewWavefrontParser(config.DefaultTags)
	case "grok":
		parser, err = newGrokParser(
			config.MetricName,
			config.GrokPatterns,
			config.GrokNamedPatterns,
			config.GrokCustomPatterns,
			config.GrokCustomPatternFiles,
			config.GrokTimezone,
			config.GrokUniqueTimestamp)
	case "csv":
		parser, err = newCSVParser(config.MetricName,
			config.CSVHeaderRowCount,
			config.CSVSkipRows,
			config.CSVSkipColumns,
			config.CSVDelimiter,
			config.CSVComment,
			config.CSVTrimSpace,
			config.CSVColumnNames,
			config.CSVColumnTypes,
			config.CSVTagColumns,
			config.CSVMeasurementColumn,
			config.CSVTimestampColumn,
			config.CSVTimestampFormat,
			config.DefaultTags)
	case "logfmt":
		parser, err = NewLogFmtParser(config.MetricName, config.DefaultTags)
<<<<<<< HEAD
	case "rga":
		parser, err = NewRGAParser(config.RGAAgentIds, config.DefaultTags)
=======
	case "form_urlencoded":
		parser, err = NewFormUrlencodedParser(
			config.MetricName,
			config.DefaultTags,
			config.FormUrlencodedTagKeys,
		)
>>>>>>> f800d91d
	default:
		err = fmt.Errorf("Invalid data format: %s", config.DataFormat)
	}
	return parser, err
}

func newCSVParser(metricName string,
	headerRowCount int,
	skipRows int,
	skipColumns int,
	delimiter string,
	comment string,
	trimSpace bool,
	columnNames []string,
	columnTypes []string,
	tagColumns []string,
	nameColumn string,
	timestampColumn string,
	timestampFormat string,
	defaultTags map[string]string) (Parser, error) {

	if headerRowCount == 0 && len(columnNames) == 0 {
		return nil, fmt.Errorf("`csv_header_row_count` must be defined if `csv_column_names` is not specified")
	}

	if delimiter != "" {
		runeStr := []rune(delimiter)
		if len(runeStr) > 1 {
			return nil, fmt.Errorf("csv_delimiter must be a single character, got: %s", delimiter)
		}
	}

	if comment != "" {
		runeStr := []rune(comment)
		if len(runeStr) > 1 {
			return nil, fmt.Errorf("csv_delimiter must be a single character, got: %s", comment)
		}
	}

	if len(columnNames) > 0 && len(columnTypes) > 0 && len(columnNames) != len(columnTypes) {
		return nil, fmt.Errorf("csv_column_names field count doesn't match with csv_column_types")
	}

	parser := &csv.Parser{
		MetricName:        metricName,
		HeaderRowCount:    headerRowCount,
		SkipRows:          skipRows,
		SkipColumns:       skipColumns,
		Delimiter:         delimiter,
		Comment:           comment,
		TrimSpace:         trimSpace,
		ColumnNames:       columnNames,
		ColumnTypes:       columnTypes,
		TagColumns:        tagColumns,
		MeasurementColumn: nameColumn,
		TimestampColumn:   timestampColumn,
		TimestampFormat:   timestampFormat,
		DefaultTags:       defaultTags,
		TimeFunc:          time.Now,
	}

	return parser, nil
}

func newGrokParser(metricName string,
	patterns []string, nPatterns []string,
	cPatterns string, cPatternFiles []string,
	tZone string, uniqueTimestamp string) (Parser, error) {
	parser := grok.Parser{
		Measurement:        metricName,
		Patterns:           patterns,
		NamedPatterns:      nPatterns,
		CustomPatterns:     cPatterns,
		CustomPatternFiles: cPatternFiles,
		Timezone:           tZone,
		UniqueTimestamp:    uniqueTimestamp,
	}

	err := parser.Compile()
	return &parser, err
}

func NewNagiosParser() (Parser, error) {
	return &nagios.NagiosParser{}, nil
}

func NewInfluxParser() (Parser, error) {
	handler := influx.NewMetricHandler()
	return influx.NewParser(handler), nil
}

func NewGraphiteParser(
	separator string,
	templates []string,
	defaultTags map[string]string,
) (Parser, error) {
	return graphite.NewGraphiteParser(separator, templates, defaultTags)
}

func NewValueParser(
	metricName string,
	dataType string,
	defaultTags map[string]string,
) (Parser, error) {
	return &value.ValueParser{
		MetricName:  metricName,
		DataType:    dataType,
		DefaultTags: defaultTags,
	}, nil
}

func NewCollectdParser(
	authFile string,
	securityLevel string,
	typesDB []string,
	split string,
) (Parser, error) {
	return collectd.NewCollectdParser(authFile, securityLevel, typesDB, split)
}

func NewDropwizardParser(
	metricRegistryPath string,
	timePath string,
	timeFormat string,
	tagsPath string,
	tagPathsMap map[string]string,
	defaultTags map[string]string,
	separator string,
	templates []string,

) (Parser, error) {
	parser := dropwizard.NewParser()
	parser.MetricRegistryPath = metricRegistryPath
	parser.TimePath = timePath
	parser.TimeFormat = timeFormat
	parser.TagsPath = tagsPath
	parser.TagPathsMap = tagPathsMap
	parser.DefaultTags = defaultTags
	err := parser.SetTemplates(separator, templates)
	if err != nil {
		return nil, err
	}
	return parser, err
}

// NewLogFmtParser returns a logfmt parser with the default options.
func NewLogFmtParser(metricName string, defaultTags map[string]string) (Parser, error) {
	return logfmt.NewParser(metricName, defaultTags), nil
}

func NewWavefrontParser(defaultTags map[string]string) (Parser, error) {
	return wavefront.NewWavefrontParser(defaultTags), nil
}

<<<<<<< HEAD
func NewRGAParser(agentIds []string, defaultTags map[string]string) (Parser, error) {
	if len(agentIds) < 1 {
		return nil, fmt.Errorf("rga_agent_ids must contain at least one agent id")
	}
	//convert slice to map to make existence check easier
	wl := make(map[string]struct{})
	for _, agentId := range agentIds {
		wl[agentId] = struct{}{}
	}

	// All that's required to create the new RGA parser is the parser structure
	parser := &rga.Parser{
		AgentIds:   wl,
		DefaultTags: defaultTags,
	}
	return parser, nil
=======
func NewFormUrlencodedParser(
	metricName string,
	defaultTags map[string]string,
	tagKeys []string,
) (Parser, error) {
	return &form_urlencoded.Parser{
		MetricName:  metricName,
		DefaultTags: defaultTags,
		TagKeys:     tagKeys,
	}, nil
>>>>>>> f800d91d
}<|MERGE_RESOLUTION|>--- conflicted
+++ resolved
@@ -147,13 +147,8 @@
 	CSVTimestampFormat   string   `toml:"csv_timestamp_format"`
 	CSVTrimSpace         bool     `toml:"csv_trim_space"`
 
-<<<<<<< HEAD
 	//rga configurations
 	RGAAgentIds			[]string	`roml:"rga_agent_ids"`
-=======
-	// FormData configuration
-	FormUrlencodedTagKeys []string `toml:"form_urlencoded_tag_keys"`
->>>>>>> f800d91d
 }
 
 // NewParser returns a Parser interface based on the given config.
@@ -227,17 +222,8 @@
 			config.DefaultTags)
 	case "logfmt":
 		parser, err = NewLogFmtParser(config.MetricName, config.DefaultTags)
-<<<<<<< HEAD
 	case "rga":
 		parser, err = NewRGAParser(config.RGAAgentIds, config.DefaultTags)
-=======
-	case "form_urlencoded":
-		parser, err = NewFormUrlencodedParser(
-			config.MetricName,
-			config.DefaultTags,
-			config.FormUrlencodedTagKeys,
-		)
->>>>>>> f800d91d
 	default:
 		err = fmt.Errorf("Invalid data format: %s", config.DataFormat)
 	}
@@ -392,7 +378,6 @@
 	return wavefront.NewWavefrontParser(defaultTags), nil
 }
 
-<<<<<<< HEAD
 func NewRGAParser(agentIds []string, defaultTags map[string]string) (Parser, error) {
 	if len(agentIds) < 1 {
 		return nil, fmt.Errorf("rga_agent_ids must contain at least one agent id")
@@ -409,16 +394,4 @@
 		DefaultTags: defaultTags,
 	}
 	return parser, nil
-=======
-func NewFormUrlencodedParser(
-	metricName string,
-	defaultTags map[string]string,
-	tagKeys []string,
-) (Parser, error) {
-	return &form_urlencoded.Parser{
-		MetricName:  metricName,
-		DefaultTags: defaultTags,
-		TagKeys:     tagKeys,
-	}, nil
->>>>>>> f800d91d
 }